--- conflicted
+++ resolved
@@ -31,22 +31,10 @@
 
 #[async_trait::async_trait]
 impl ObjectStore for InMemObjectStore {
-<<<<<<< HEAD
-    async fn upload(&self, path: &str, obj: Bytes) -> Result<()> {
-        fail_point!("mem_upload_err", |_| Err(RwError::from(InternalError(
-            "mem upload worry".to_string()
-        ))));
-        ensure!(!obj.is_empty());
-        self.objects.lock().await.insert(path.into(), obj);
-        Ok(())
-    }
-
-    async fn read(&self, path: &str, block: Option<BlockLocation>) -> Result<Bytes> {
-        fail_point!("mem_read_err", |_| Err(RwError::from(InternalError(
-            "mem read worry".to_string()
-        ))));
-=======
     async fn upload(&self, path: &str, obj: Bytes) -> ObjectResult<()> {
+        fail_point!("mem_upload_err", |_| Err(ObjectError::internal(
+            "mem upload error"
+        )));
         if obj.is_empty() {
             Err(ObjectError::internal("upload empty object"))
         } else {
@@ -56,7 +44,9 @@
     }
 
     async fn read(&self, path: &str, block: Option<BlockLocation>) -> ObjectResult<Bytes> {
->>>>>>> e1d391eb
+        fail_point!("mem_read_err", |_| Err(ObjectError::internal(
+            "mem read error"
+        )));
         if let Some(loc) = block {
             self.get_object(path, |obj| find_block(obj, loc)).await?
         } else {
@@ -77,14 +67,10 @@
         Ok(ObjectMetadata { total_size })
     }
 
-<<<<<<< HEAD
-    async fn delete(&self, path: &str) -> Result<()> {
-        fail_point!("mem_delete_err", |_| Err(RwError::from(InternalError(
-            "mem delete worry".to_string()
-        ))));
-=======
     async fn delete(&self, path: &str) -> ObjectResult<()> {
->>>>>>> e1d391eb
+        fail_point!("mem_delete_err", |_| Err(ObjectError::internal(
+            "mem delete error"
+        )));
         self.objects.lock().await.remove(path);
         Ok(())
     }
